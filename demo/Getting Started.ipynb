--- conflicted
+++ resolved
@@ -1154,11 +1154,7 @@
   },
   {
    "cell_type": "code",
-<<<<<<< HEAD
    "execution_count": 21,
-=======
-   "execution_count": 25,
->>>>>>> b8b0a988
    "metadata": {},
    "outputs": [],
    "source": [
@@ -1175,7 +1171,6 @@
   },
   {
    "cell_type": "code",
-<<<<<<< HEAD
    "execution_count": 22,
    "metadata": {},
    "outputs": [
@@ -1266,20 +1261,6 @@
    "metadata": {},
    "outputs": [],
    "source": []
-=======
-   "execution_count": null,
-   "metadata": {},
-   "outputs": [],
-   "source": [
-    "from propnet import *\n",
-    "from propnet.ext import matproj as mp\n",
-    "\n",
-    "m = mp.import_materials(['mp-13'], api_key='TWUrLn1AX7eOHhix')[0]\n",
-    "p = Propnet(materials=[m])\n",
-    "p.evaluate()\n",
-    "print(m.__str__())"
-   ]
->>>>>>> b8b0a988
   }
  ],
  "metadata": {
