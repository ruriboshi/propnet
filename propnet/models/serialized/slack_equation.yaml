--- conflicted
+++ resolved
@@ -13,11 +13,9 @@
   n**(2/3) * T)
 name: slack_equation
 references:
-<<<<<<< HEAD
   - doi:10.1007/0-387-25100-6_2
   - doi:10.1002/adfm.201600718
   - url:https://link.springer.com/article/10.1134/1.1666949
-constraints: null
 symbol_property_map:
     y: gruneisen_parameter
     n: nsites
@@ -26,22 +24,9 @@
     mbar: mass_per_atom
     d: interatomic_spacing
     k: thermal_conductivity
-=======
-- doi:10.1007/0-387-25100-6_2
-- doi:10.1002/adfm.201600718
-- url:https://link.springer.com/article/10.1134/1.1666949
->>>>>>> acb4b92d
 scrub_units:
   d: angstrom
   mbar: amu / atom
-symbol_property_map:
-  T: temperature
-  d: interatomic_spacing
-  k: thermal_expansion_coefficient
-  mbar: mass_per_atom
-  n: nsites
-  t_d: debye_temperature
-  y: gruneisen_parameter
 test_data:
 - inputs:
     T: 300
