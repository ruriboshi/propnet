--- conflicted
+++ resolved
@@ -15,15 +15,10 @@
 - doi:10.1002/pssb.2221000240
 solve_for_all_symbols: true
 symbol_property_map:
-<<<<<<< HEAD
     Eg: band_gap
     n: refractive_index
 constraints:
   - Eg > 0.365
-solve_for_all_symbols: True
-=======
-  Eg: band_gap
-  n: refractive_index
 test_data:
 - inputs:
     n: 2.2
@@ -32,5 +27,4 @@
 - inputs:
     Eg: 6.939
   outputs:
-    n: 2.2
->>>>>>> acb4b92d
+    n: 2.2