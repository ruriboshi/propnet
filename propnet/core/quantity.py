# TODO: remove typing
from typing import *

import numpy as np
from monty.json import MSONable

from propnet import ureg
from propnet.core.symbols import Symbol
from propnet.core.provenance import ProvenanceElement
from propnet.symbols import DEFAULT_SYMBOLS
from uncertainties import unumpy


class Quantity(MSONable):
    """
    Class storing the value of a property.

    Constructed by the user to assign values to abstract Symbol types.
    Represents the fact that a given Quantity has a given value. They
    are added to the PropertyNetwork graph in the context of Material
    objects that store collections of Quantity objects representing
    that a given material has those properties.

    Attributes:
        symbol_type: (Symbol) the type of information that is represented
            by the associated value.
        value: (id) the value associated with this symbol.
        tags: (list<str>) tags associated with the material, e.g.
            perovskites or ferroelectrics
    """

    def __init__(self,
                 symbol_type: Union[str, Symbol],
                 value: Any,
                 tags: Optional[List[str]]=None,
                 provenance=None):
        """
        Parses inputs for constructing a Property object.

        Args:
            symbol_type (Symbol): pointer to an existing PropertyMetadata
                object or String giving the name of a SymbolType object,
                identifies the type of data stored in the property.
            value (id): value of the property.
            tags (list<str>): list of strings storing metadata from
                Quantity evaluation.
            provenance (ProvenanceElement): provenance associated with the
                object (e. g. inputs, model, see ProvenanceElement)
        """

        if isinstance(symbol_type, str):
            if symbol_type not in DEFAULT_SYMBOLS.keys():
                raise ValueError("Quantity type {} not recognized".format(symbol_type))
            symbol_type = DEFAULT_SYMBOLS[symbol_type]

        if type(value) == float or type(value) == int:
            value = ureg.Quantity(value, symbol_type.units)
        elif type(value) == ureg.Quantity:
            value = value.to(symbol_type.units)

        self._symbol_type = symbol_type
        self._value = value
        self._tags = tags
        self._provenance = provenance

    @property
    def value(self):
        """
        Returns:
            (id): value of the Quantity
        """
        return self._value

    @property
    def symbol(self):
        """
        Returns:
            (Symbol): Symbol of the Quantity
        """
        return self._symbol_type

    @property
    def tags(self):
        """
        Returns:
            (list<str>): tags of the Quantity
        """
        return self._tags

    @property
    def provenance(self):
        """
        Returns:
            (id): time of creation of the Quantity
        """
        return self._provenance

<<<<<<< HEAD
    def is_symbol_in_provenance(self, symbol):
        """
        Method for determining if symbol is in the provenance of quantity

        Args:
            symbol (Symbol or str): symbol type to test

        Returns:
            (bool) whether or not the symbol is in the quantity provenance

        """
        if self.provenance is None:
            return False
        else:
            return symbol in self.provenance.all_symbols
=======
    def is_cyclic(self, visited=None):
        if visited is None:
            visited = set()
        if self.symbol in visited:
            return True
        visited.add(self.symbol)
        if self.provenance is None:
            return False
        # add distinct model hash to distinguish properties from models,
        # e.g. pugh ratio
        model_hash = "model_{}".format(self.provenance.model)
        if model_hash in visited:
            return True
        visited.add(model_hash)
        for input in self.provenance.inputs:
            this_visited = visited.copy()
            if input.is_cyclic(this_visited):
                return True
        return False
>>>>>>> 3dbd95a4

    def __hash__(self):
        return hash(self.symbol.name)

    def __eq__(self, other):
        if not isinstance(other, Quantity) \
                or self.symbol != other.symbol \
                or self.symbol.category != other.symbol.category:
            return False
        return self.value == other.value

    def __str__(self):
        return "<{}, {}, {}>".format(self.symbol.name, self.value, self.tags)

    def __repr__(self):
        return self.__str__()

    def __bool__(self):
        return bool(self.value)

    # TODO: lazily implemented, fix to be a bit more robust
    def as_dict(self):
        if isinstance(self.value, ureg.Quantity):
            value = self.value.magnitude
            units = self.value.units
        else:
            value = self.value
            units = None
        return {"symbol_type": self._symbol_type.name,
                "value": value,
                "provenance": self._provenance,
                "units": units.format_babel() if units else None,
                "@module": "propnet.core.quantity",
                "@class": "Quantity"}


def weighted_mean(quantities):
    """
    Function to retrieve weighted mean

    Args:
        quantities ([Quantity]): list of quantities

    Returns:
        weighted mean
    """
    # can't run this twice yet ...
    # TODO: remove
    if hasattr(quantities[0].value, "std_dev"):
        return quantities

    input_symbol = quantities[0].symbol
    if input_symbol.category == 'object':
        # TODO: can't average 'objects', highlights a weakness in Quantity class
        # would be fixed by changing this class design ...
        return quantities

    if not all(input_symbol == q.symbol for q in quantities):
        raise ValueError("Can only calculate a weighted mean if all quantities "
                         "refer to the same symbol.")

    # TODO: an actual weighted mean; just a simple mean at present
    # TODO: support propagation of uncertainties (this will only work once at present)

    # TODO: test this with units, not magnitudes ... remember units may not be canonical units(?)
    if isinstance(quantities[0].value, list):
        # hack to get arrays working for now
        vals = [q.value for q in quantities]
    else:
        vals = [q.value.magnitude for q in quantities]

    new_magnitude = np.mean(vals, axis=0)
    std_dev = np.std(vals, axis=0)
    new_value = unumpy.uarray(new_magnitude, std_dev)

    new_tags = set()
    new_provenance = ProvenanceElement(model='aggregation', inputs=[])
    for quantity in quantities:
        if quantity.tags:
            for tag in quantity.tags:
                new_tags.add(tag)
        new_provenance.inputs.append(quantity)

    new_quantity = Quantity(symbol_type=input_symbol,
                            value=new_value,
                            tags=list(new_tags),
                            provenance=new_provenance)

    return new_quantity<|MERGE_RESOLUTION|>--- conflicted
+++ resolved
@@ -95,23 +95,6 @@
         """
         return self._provenance
 
-<<<<<<< HEAD
-    def is_symbol_in_provenance(self, symbol):
-        """
-        Method for determining if symbol is in the provenance of quantity
-
-        Args:
-            symbol (Symbol or str): symbol type to test
-
-        Returns:
-            (bool) whether or not the symbol is in the quantity provenance
-
-        """
-        if self.provenance is None:
-            return False
-        else:
-            return symbol in self.provenance.all_symbols
-=======
     def is_cyclic(self, visited=None):
         if visited is None:
             visited = set()
@@ -131,7 +114,6 @@
             if input.is_cyclic(this_visited):
                 return True
         return False
->>>>>>> 3dbd95a4
 
     def __hash__(self):
         return hash(self.symbol.name)
