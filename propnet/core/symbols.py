--- conflicted
+++ resolved
@@ -167,17 +167,10 @@
     def __repr__(self):
         return "{}<{}>".format(self.category, self.name)
 
-<<<<<<< HEAD
-    def from_yaml(self, filename):
-        return NotImplementedError
-
-    def to_yaml(self, filename=None):
-=======
     def __hash__(self):
         return self.name.__hash__()
 
     def to_yaml(self) -> str:
->>>>>>> 37fabd01
 
         data = {
             "name": self.name,
