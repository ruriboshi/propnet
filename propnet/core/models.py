"""
Module containing classes and methods for Model functionality in Propnet code.
"""

import os
import re
import logging
from abc import ABC, abstractmethod
from itertools import chain

import six
from monty.serialization import loadfn
from monty.json import MSONable, MontyDecoder
import numpy as np
import sympy as sp
from sympy.parsing.sympy_parser import parse_expr

from propnet.core.exceptions import ModelEvaluationError, SymbolConstraintError
from propnet.core.quantity import QuantityFactory, NumQuantity
from propnet.core.utils import references_to_bib, PrintToLogger
from propnet.core.provenance import ProvenanceElement
from propnet.symbols import DEFAULT_UNITS, Symbol

logger = logging.getLogger(__name__)

# TODO: maybe this should go somewhere else, like a dedicated settings.py
TEST_DATA_LOC = os.path.join(os.path.dirname(__file__), "..",
                             "models", "test_data")


class Model(ABC):
    """
    Abstract model class for all models appearing in Propnet

    Args:
        name (str): title of the model
        connections ([dict]): list of connections dictionaries, which take
            the form {"inputs": [Symbols], "outputs": [Symbols]}, e. g.:
            connections = [{"inputs": ["p", "T"], "outputs": ["V"]},
                           {"inputs": ["T", "V"], "outputs": ["p"]}]
        constraints ([str or Constraint]): string expressions or
            Constraint objects of some condition on which the model is
            valid, e. g. "n > 0", note that this must include symbols if
            there is a symbol_property_map
        description (str): long form description of the model
        categories ([str]): list of categories applicable to
            the model
        references ([str]): list of the informational links
            explaining / supporting the model
        implemented_by ([str]): list of authors of the model by their
            github usernames
        symbol_property_map ({str: str}): mapping of symbols enumerated
            in the plug-in method to canonical symbols, e. g.
            {"n": "index_of_refraction"} etc.
        scrub_units (bool or {str: str}): whether or not units should
            be scrubbed in evaluation procedure, if a boolean is specified,
            quantities are converted to default units before scrubbing, if
            a dict, quantities are specified to units corresponding to the
            unit assigned to the symbol in the dicts.  Units are scrubbed
            by default for PyModels/PyModule models and EquationModels with
            'empirical' categories
        test_data (list of {'inputs': [], 'outputs': []): test data with
            which to evaluate the model
    """
    def __init__(self, name, connections, constraints=None,
                 description=None, categories=None, references=None, implemented_by=None,
                 symbol_property_map=None, scrub_units=None, test_data=None):
        self.name = name
        self.connections = connections
        self.description = description
        if isinstance(categories, str):
            categories = [categories]
        self.categories = categories or []
        if isinstance(implemented_by, str):
            implemented_by = [implemented_by]
        self.implemented_by = implemented_by or []
        self.references = references_to_bib(references or [])

        # Define constraints by constraint objects or invoke from strings
        constraints = constraints or []
        self.constraints = []
        for constraint in constraints:
            if isinstance(constraint, Constraint):
                self.constraints.append(constraint)
            else:
                self.constraints.append(Constraint(constraint))

        # symbol property map initialized as symbol->symbol, then updated
        # with any customization of symbol to properties mapping
        self.symbol_property_map = {k: k for k in self.all_properties}
        self.symbol_property_map.update(symbol_property_map or {})

        if scrub_units is not None or 'empirical' in self.categories:
            self.unit_map = {prop_name: DEFAULT_UNITS.get(prop_name)
                             for prop_name in self.all_properties}
            # Update with explicitly supplied units if specified
            if isinstance(scrub_units, dict):
                self.unit_map.update(self.map_symbols_to_properties(scrub_units))
            self.unit_map = self.map_properties_to_symbols(self.unit_map)
        else:
            self.unit_map = {}

        # Define constraints by constraint objects or invoke from strings
        constraints = constraints or []
        self.constraints = []
        for constraint in constraints:
            if isinstance(constraint, Constraint):
                self.constraints.append(constraint)
            else:
                self.constraints.append(Constraint(constraint))

        # Ensures our test data is symbol-keyed
        test_data = test_data or self.load_test_data()
        if test_data:
            test_data = [{k: self.map_properties_to_symbols(v) for k, v in data.items()}
                         for data in test_data]
        self._test_data = test_data

    @abstractmethod
    def plug_in(self, symbol_value_dict):
        """
        Plugs in a symbol to quantity dictionary

        Args:
            symbol_value_dict ({symbol: value}): a mapping
                of symbols to values to be substituted
                into the model to yield output

        Returns:
            dictionary of output symbols with associated
                values generated from the input
        """
        return

    def map_properties_to_symbols(self, properties):
        """
        Helper method to convert property-keyed dictionary or list to
        symbol-keyed dictionary or list

        Args:
            properties (list or dict): list of properties or property-
                keyed dictionary

        Returns (list or dict):
            list of symbols or symbol-keyed dict
        """
        rev_map = {v: k for k, v in getattr(self, "symbol_property_map", {}).items()}
        return remap(properties, rev_map)

    def map_symbols_to_properties(self, symbols):
        """
        Helper method to convert symbol-keyed dictionary or list to
        property-keyed dictionary or list

        Args:
            symbols (list or dict): list of symbols or symbol-keyed
                dictionary

        Returns (list or dict):
            list of properties or property-keyed dict
        """
        return remap(symbols, getattr(self, "symbol_property_map", {}))

    def evaluate(self, symbol_quantity_dict_in, allow_failure=True):
        """
        Given a set of property_values, performs error checking to see
        if the corresponding input symbol_values represents a valid
        input set based on the self.connections() method. If so, returns
        a dictionary representing the value of plug_in applied to the
        input_symbols. The dictionary contains a "successful" key
        representing if plug_in was successful.

        The key distinction between evaluate and plug_in is properties
        in properties out vs. symbols in symbols out.  In addition,
        evaluate also handles any requisite unit_mapping

        Args:
            symbol_quantity_dict ({property_name: Quantity}): a mapping of
                symbol names to quantities to be substituted
            allow_failure (bool): whether or not to catch
                errors in model evaluation

        Returns:
            dictionary of output properties with associated values
            generated from the input, along with "successful" if the
            substitution succeeds
        """
        # Remap symbols and units if symbol map isn't none

        symbol_quantity_dict = self.map_properties_to_symbols(
            symbol_quantity_dict_in)

        input_symbol_quantity_dict = {k: v for k, v in symbol_quantity_dict.items()
                                      if not (k in self.constraint_symbols
                                              and k not in self.all_input_symbols)}

        for (k, v) in symbol_quantity_dict.items():
            # replacing = self.symbol_property_map.get(k, k)
            replacing = self.symbol_property_map.get(k)
            # to_quantity() returns original object if it's already a BaseQuantity
            # unlike Quantity() which will return a deep copy
            symbol_quantity_dict[k] = QuantityFactory.to_quantity(replacing, v)

        # TODO: Is it really necessary to strip these?
        # TODO: maybe this only applies to pymodels or things with objects?
        # strip units from input and keep for reassignment
        symbol_value_dict = {}

        for symbol, quantity in symbol_quantity_dict.items():
            # If unit map convert and then scrub units
            if self.unit_map.get(symbol):
                quantity = quantity.to(self.unit_map[symbol])
                symbol_value_dict[symbol] = quantity.magnitude
            # Otherwise use values
            else:
                symbol_value_dict[symbol] = quantity.value

        contains_complex_input = any(NumQuantity.is_complex_type(v) for v in symbol_value_dict.values())
        input_symbol_value_dict = {k: symbol_value_dict[k] for k in input_symbol_quantity_dict.keys()}

        # Plug in and check constraints
        try:
            with PrintToLogger():
                out = self.plug_in(input_symbol_value_dict)
        except Exception as err:
            if allow_failure:
                return {"successful": False,
                        "message": "{} evaluation failed: {}".format(self, err)}
            else:
                raise err
        if not self.check_constraints({**symbol_value_dict, **out}):
            return {"successful": False,
                    "message": "Constraints not satisfied"}

        provenance = ProvenanceElement(
            model=self.name, inputs=list(input_symbol_quantity_dict.values()),
            source="propnet")

        out = self.map_symbols_to_properties(out)
<<<<<<< HEAD
        unit_map = self.map_symbols_to_properties(self.unit_map)
        for symbol, value in out.items():
            try:
                quantity = QuantityFactory.create_quantity(symbol, value, unit_map.get(symbol),
                                                           provenance=provenance)

=======
        unit_map_as_properties = self.map_symbols_to_properties(self.unit_map)
        for symbol, value in out.items():
            try:
                quantity = Quantity(symbol, value, unit_map_as_properties.get(symbol),
                                    provenance=provenance)
>>>>>>> fc6605a5
            except SymbolConstraintError as err:
                if allow_failure:
                    errmsg = "{} symbol constraint failed: {}".format(self, err)
                    return {"successful": False,
                            "message": errmsg}
                else:
                    raise err

            if quantity.contains_nan_value():
                return {"successful": False,
                        "message": "Evaluation returned invalid values (NaN)"}
            # TODO: Update when we figure out how we're going to handle complex quantities
            # Model evaluation will fail if complex values are returned when no complex input was given
            # Can surely handle this more gracefully, or assume that the users will apply constraints
            if quantity.contains_imaginary_value() and not contains_complex_input:
                return {"successful": False,
                        "message": "Evaluation returned invalid values (complex)"}

            out[symbol] = quantity

        out['successful'] = True
        return out

    @property
    def title(self):
        """
        Fancy formatted name, removes underscores and capitalizes
        all words of name

        Returns (str):
            formatted title, e. g. "band_gap_refractive_index"
            becomes "Band Gap Refractive Index"
        """
        return self.name.replace('_', ' ').title()

    # Note: these are formulated in terms of properties rather than symbols
    @property
    def input_sets(self):
        """
        Returns (set): set of input property sets
        """
        return [set(self.map_symbols_to_properties(d['inputs']))
                for d in self.connections]

    @property
    def output_sets(self):
        """
        Returns (set): set of output property sets
        """
        return [set(self.map_symbols_to_properties(d['outputs']))
                for d in self.connections]

    @property
    def all_inputs(self):
        """
        Returns (set): set of all input properties
        """
        return set(chain.from_iterable(self.input_sets))

    @property
    def all_outputs(self):
        """
        Returns (set): set of all output properties
        """
        return set(chain.from_iterable(self.output_sets))

    @property
    def all_properties(self):
        """
        Returns (set): set of all properties
        """
        return self.all_inputs.union(self.all_outputs).union(getattr(self, 'constraint_properties', set()))

    @property
    def input_symbol_sets(self):
        """
        Returns (set): set of input property sets
        """
        return [set(d['inputs'])
                for d in self.connections]

    @property
    def output_symbol_sets(self):
        """
        Returns (set): set of output property sets
        """
        return [set(d['outputs'])
                for d in self.connections]

    @property
    def all_input_symbols(self):
        """
        Returns (set): set of all input properties
        """
        return set(chain.from_iterable(self.input_symbol_sets))

    @property
    def all_output_symbols(self):
        """
        Returns (set): set of all output properties
        """
        return set(chain.from_iterable(self.output_symbol_sets))

    @property
    def all_symbols(self):
        """
        Returns (set): set of all properties
        """
        return self.all_input_symbols.union(self.all_output_symbols,
                                            getattr(self, 'constraint_symbols', set()))

    @property
    def evaluation_list(self):
        """
        Gets everything one needs to call the evaluate method, which
        is all of the input properties and constraints

        Returns:
            list of sets of inputs with constraint properties included
        """
        return [list(inputs | self.constraint_properties - outputs)
                for inputs, outputs in zip(self.input_sets, self.output_sets)]

    def test(self, inputs, outputs):
        """
        Runs a test of the model to determine whether its operation
        is consistent with the specified inputs and outputs

        Args:
            inputs (dict): set of input names to values
            outputs (dict): set of output names to values

        Returns (bool): True if test succeeds
        """
        evaluate_inputs = self.map_symbols_to_properties(inputs)
        unit_map_as_properties = self.map_symbols_to_properties(self.unit_map)
        evaluate_inputs = {
            s: QuantityFactory.create_quantity(s, v,
                                               unit_map_as_properties.get(s))
            for s, v in evaluate_inputs.items()}
        evaluate_outputs = self.evaluate(evaluate_inputs, allow_failure=False)
        evaluate_outputs = self.map_properties_to_symbols(evaluate_outputs)
        errmsg = "{} model test failed on ".format(self.name) + "{}\n"
        errmsg += "{}(test data) = {}\n"#.format(k, known_output)
        errmsg += "{}(model output) = {}"#.format(k, plug_in_output)
        for k, known_output in outputs.items():
            symbol = self.symbol_property_map[k]
            units = self.unit_map.get(k)
            known_quantity = QuantityFactory.create_quantity(symbol, known_output, units)
            evaluate_output = evaluate_outputs[k]
<<<<<<< HEAD
            if isinstance(known_quantity, NumQuantity):
                if not np.allclose(known_quantity.value, evaluate_output.value):
=======
            if known_quantity.is_pint or isinstance(known_quantity.value, list):
                if not np.allclose(known_quantity.value, evaluate_output.value, atol=0.0):
>>>>>>> fc6605a5
                    errmsg = errmsg.format("evaluate", k, evaluate_output,
                                           k, known_quantity)
                    raise ModelEvaluationError(errmsg)
            else:
                if known_quantity.value != evaluate_output.value:
                    errmsg = errmsg.format("evaluate", k, evaluate_output,
                                           k, known_quantity)
                    raise ModelEvaluationError(errmsg)

        return True

    def validate_from_preset_test(self):
        """
        Validates from test data based on the model name

        Returns:
            True if validation completes successfully
        """
        for test_dataset in self._test_data:
            self.test(**test_dataset)
        return True

    @property
    def constraint_properties(self):
        """
        Returns (set): set of constraint input properties
        """
        # Constraints are defined only in terms of symbols

        return set(self.map_symbols_to_properties(self.constraint_symbols))

    @property
    def constraint_symbols(self):
        """
        Returns (set): set of symbols which are constrained
        """
        # Constraints are defined only in terms of symbols
        all_syms = [c.all_inputs
                    for c in self.constraints]
        return set(chain.from_iterable(all_syms))

    def check_constraints(self, input_properties):
        """
        Checks the constraints based on input property set

        Args:
            input_properties ({property: value}): property value
                dictionary for input to constraints

        Returns (bool):
            True if constraints are satisfied, false if not
        """
        input_symbols = self.map_properties_to_symbols(input_properties)
        for constraint in self.constraints:
            if not constraint.plug_in(input_symbols):
                return False
        return True

    def load_test_data(self, test_data_path=None, deserialize=True):
        """
        Loads test data from preset or specified directory.
        Finds a json or yaml file with the prefix "name" and
        loads it.

        Args:
            test_data_path (str): test data file location
            deserialize (bool): whether or not to deserialize the test
                data, primarily used for printing example code

        Returns (dict):
            Dictionary of test data
        """
        if test_data_path is None:
            test_data_path = os.path.join(TEST_DATA_LOC,
                                          "{}.json".format(self.name))
        if os.path.exists(test_data_path):
            cls = MontyDecoder if deserialize else None
            return loadfn(test_data_path, cls=cls)

    @property
    def example_code(self):
        """
        Generates example code from test data, useful for
        documentation.

        Returns: example code for this model

        """
        example_inputs = self._test_data[0]['inputs']
        example_outputs = str(self._test_data[0]['outputs'])

        symbol_definitions = []
        evaluate_args = []
        imports = []
        for input_name, input_value in example_inputs.items():

            if hasattr(input_value, 'as_dict'):
                input_value = input_value.as_dict()
                # temp fix for ComputedEntry pending pymatgen fix
                if 'composition' in input_value:
                    input_value['composition'] = dict(input_value['composition'])

            if isinstance(input_value, dict) and input_value.get("@module"):
                input_value_string = "{}.from_dict({})".format(
                    input_value['@class'], input_value)
                imports += ["from {} import {}".format(
                    input_value['@module'], input_value['@class'])]
            elif isinstance(input_value, six.string_types):
                input_value_string = '"{}"'.format(input_value)
            elif isinstance(input_value, np.ndarray):
                input_value_string = input_value.tolist()
            else:
                input_value_string = input_value
            symbol_str = "{input_name} = {input_value}".format(
                input_name=input_name,
                input_value=input_value_string,
            )
            symbol_definitions.append(symbol_str)

            evaluate_str = "\t'{}': {},".format(input_name, input_name)
            evaluate_args.append(evaluate_str)

        symbol_definitions = '\n'.join(symbol_definitions)
        evaluate_args = '\n'.join(evaluate_args)

        example_code = CODE_EXAMPLE_TEMPLATE.format(
            model_name=self.name,
            imports='\n'.join(imports),
            symbol_definitions=symbol_definitions,
            evaluate_args=evaluate_args,
            example_outputs=example_outputs)

        return example_code

    def __str__(self):
        return "Model: {}".format(self.name)

    def __repr__(self):
        return self.__str__()


CODE_EXAMPLE_TEMPLATE = """
from propnet.models import {model_name}
{imports}

{symbol_definitions}

{model_name}.plug_in({{
{evaluate_args}
}})
\"\"\"
returns {example_outputs}
\"\"\"
"""


class EquationModel(Model, MSONable):
    """
    Equation model is a Model subclass which is invoked
    from a list of equations

    Args:
        name (str): title of the model
        equations ([str]): list of string equations to parse
        connections ([dict]): list of connections dictionaries,
            which take the form {"inputs": [Symbols], "outputs": [Symbols]},
            for example:
            connections = [{"inputs": ["p", "T"], "outputs": ["V"]},
                           {"inputs": ["T", "V"], "outputs": ["p"]}]
            If no connections are specified (as default), EquationModel
            attempts to find them by the convention that the symbol
            in front of the equals sign is the output and the symbols
            to the right are the inputs, e. g. OUTPUT = INPUT_1 + INPUT_2,
            alternatively, using solve_for_all_symbols will derive all
            possible input-output connections
        constraints ([str]): constraints on models
        description (str): long form description of the model
        categories (str): list of categories applicable to
            the model
        references ([str]): list of the informational links
            explaining / supporting the model
        test_data (list of {'inputs': [], 'outputs': []): test data with
            which to evaluate the model

    """
    def __init__(self, name, equations, connections=None, constraints=None,
                 symbol_property_map=None, description=None,
                 categories=None, references=None, implemented_by=None,
                 scrub_units=None, solve_for_all_symbols=False, test_data=None):

        self.equations = equations
        sympy_expressions = [parse_expr(eq.replace('=', '-(')+')')
                             for eq in equations]
        # If no connections specified, derive connections
        if connections is None:
            connections = []
            if solve_for_all_symbols:
                connections, equations = [], []
                for expr in sympy_expressions:
                    for symbol in expr.free_symbols:
                        new = sp.solve(expr, symbol)
                        inputs = get_syms_from_expression(new)
                        connections.append(
                            {"inputs": inputs,
                             "outputs": [str(symbol)],
                             "_lambdas": {str(symbol): sp.lambdify(inputs, new)}
                             })
            else:
                for eqn in equations:
                    output_expr, input_expr = eqn.split('=')
                    inputs = get_syms_from_expression(input_expr)
                    outputs = get_syms_from_expression(output_expr)
                    connections.append(
                        {"inputs": inputs,
                         "outputs": outputs,
                         "_lambdas": {outputs[0]: sp.lambdify(inputs, parse_expr(input_expr))}
                         })
        else:
            # TODO: I don't think this needs to be supported necessarily
            #       but it's causing problems with models with one input
            #       and two outputs where you only want one connection
            for connection in connections:
                new = sp.solve(sympy_expressions, connection['outputs'])
                lambdas = {str(sym): sp.lambdify(connection['inputs'], solved)
                           for sym, solved in new.items()}
                connection["_lambdas"] = lambdas

        #self.equations = equations
        super(EquationModel, self).__init__(
            name, connections, constraints, description,
            categories, references, implemented_by,
            symbol_property_map, scrub_units,
            test_data=test_data)

    def plug_in(self, symbol_value_dict):
        """
        Equation plug-in solves the equation for all input
        and output combinations, returning the corresponding
        output values

        Args:
            symbol_value_dict ({symbol: value}): symbol-keyed
                dict of values to be substituted

        Returns (dict):
            symbol-keyed output dictionary
        """
        output = {}
        for connection in self.connections:
            if set(connection['inputs']) <= set(symbol_value_dict.keys()):
                for output_sym, func in connection['_lambdas'].items():
                    output_vals = func(**symbol_value_dict)
                    # TODO: this decision to only take max real values should
                    #       should probably be reevaluated at some point
                    # Scrub nan values and take max
                    if isinstance(output_vals, list):
                        output_val = max([v for v in output_vals
                                          if not isinstance(v, complex)])
                    else:
                        output_val = output_vals
                    output.update({output_sym: output_val})
        if not output:
            raise ValueError("No valid input set found in connections")
        else:
            return output

    @classmethod
    def from_file(cls, filename):
        """
        Invokes EquationModel from filename

        Args:
            filename (str): filename containing model

        Returns:
            Model corresponding to contents of file
        """
        model = loadfn(filename)
        if isinstance(model, dict):
            return cls.from_dict(model)
        return model


class PyModel(Model):
    """
    Purely python based model which allows for a flexible "plug_in"
    method as input, then invokes that method in the defined plug-in
    method.  Note that PyModels scrub units by default, in contrast
    to EquationModels
    """
    def __init__(self, name, connections, plug_in, constraints=None,
                 description=None, categories=None, references=None,
                 implemented_by=None, symbol_property_map=None,
                 scrub_units=True, test_data=None):
        self._plug_in = plug_in
        super(PyModel, self).__init__(
            name, connections, constraints, description,
            categories, references, implemented_by,
            symbol_property_map, scrub_units,
            test_data=test_data)

    def plug_in(self, symbol_value_dict):
        """
        plug_in for PyModel uses the attached _plug_in attribute
        as a method with the input symbol_value_dict

        Args:
            symbol_value_dict ({symbol: value}): dict containing
                symbol-keyed values to substitute

        Returns:
            value of substituted expression
        """
        return self._plug_in(symbol_value_dict)


# Note that this class exists purely as a factory method for PyModel
# which could be implemented as a class method of PyModel
# but wouldn't serialize as cleanly
class PyModuleModel(PyModel):
    """
    PyModuleModel is a class instantiated by a model path only,
    which exists primarily for the purpose of serializing python models
    """
    def __init__(self, module_path):
        """
        Args:
            module_path (str): path to module to instantiate model
        """
        self._module_path = module_path
        mod = __import__(module_path, globals(), locals(), ['config'], 0)
        super(PyModuleModel, self).__init__(**mod.config)

    def as_dict(self):
        return {"module_path": self._module_path,
                "@module": "propnet.core.model",
                "@class": "PyModuleModel"}


# TODO: filter might be unified with constraint
# TODO: the implementation here is inherently difficult because
#       it relies on iterative pairing.  A lookup-oriented strategy
#       might be implemented in the future.
class CompositeModel(PyModel):
    """
    Model based on deriving emerging properties from collections of
    materials of known properties.

    Model requires the unambiguous assignment of materials to labels.
    These labeled materials' properties are then referenced.
    """

    def __init__(self, name, connections, plug_in, pre_filter=None,
                 filter=None, **kwargs):
        """
        Args:
            name: title of the model
            connections (dict): list of connections dictionaries,
                which take the form {"inputs": [Symbols],
                                     "outputs": [Symbols]}, e. g.:
                connections = [{"inputs": ["p", "T"], "outputs": ["V"]},
                               {"inputs": ["T", "V"], "outputs": ["p"]}]
            pre_filter (callable): callable for filtering the input materials
                into independent sets which are supplied as candidates
                for inputs into the model, Defaults to None.  Signature
                should be pre_filter(materials) where materials is a list
                of materials, and returns a dictionary with the materials
                keyed by the associated arguments to plug_in e. g.
                {'metal': [Materials], 'oxide': [Materials]}
            filter (callable): callable for filtering pairs of materials
                to ensure that valid pairings are supplied.  Takes
                an input dictionary of key-value pairs corresponding to
                input material candidates keyed by input kwarg to plug_in,
                e. g. filter({'metal': Material, 'oxide': Material})
            **kwargs: model params, e. g. description, references, etc.
        """
        PyModel.__init__(self, name=name, connections=connections,
                         plug_in=plug_in, **kwargs)
        self.pre_filter = pre_filter
        self.filter = filter
        self.mat_inputs = []
        for connection in connections:
            for input in connection['inputs']:
                mat = CompositeModel.get_material(input)
                if mat is not None:
                    self.mat_inputs.append(mat)

    @staticmethod
    def get_material(input):
        """
        Args:
            input (String): inputs entry from the connections instance variable.
        Returns:
            String or None only material identifiers from the input argument.
        """
        separation = input.split('.')
        components = len(separation)
        if components == 2:
            return separation[0]
        elif components > 2:
            raise Exception('Connections can only contain 1 period separator.')
        return None

    @staticmethod
    def get_symbol(input):
        """
        Args:
            input (String): inputs entry from the connections instance variable.
        Returns:
            String only symbol identifiers from the input argument.
        """
        separation = input.split('.')
        components = len(separation)
        if components == 1:
            return input
        elif components == 2:
            return separation[1]
        elif components > 2:
            raise Exception('Connections can only contain 1 period separator.')
        return None

    def gen_material_mappings(self, materials):
        """
        Given a set of materials, returns a mapping from each material label
        found in self.connections to a Material object.
        Args:
            materials (list<Material>): list of candidate Material objects.
        Returns:
            (list<dict<String, Material>>) mapping from material label
                to Material object.
        """
        # Group by label all possible candidate materials in a
        # dict<String, list<Material>>
        pre_process = dict()
        for material in self.mat_inputs:
            pre_process[material] = None
        if self.pre_filter:
            cache = self.pre_filter(materials)
            for key in cache.keys():
                if key not in pre_process.keys():
                    raise Exception("pre_filter method returned unrecognized "
                                    "material name.")
                val = cache[key]
                if not isinstance(val, list):
                    raise Exception("pre_filter method did not return a list "
                                    "of candidate materials.")
                pre_process[key] = val
        for key in pre_process.keys():
            if pre_process[key] is None:
                pre_process[key] = materials

        # Check if any combinations are possible - return if not.
        for material in pre_process.keys():
            if len(pre_process[material]) == 0:
                return []

        # Create all combinatorial pairs.
        ## Setup helper variables.
        to_return = []
        tracking = [0]*len(pre_process.keys())
        materials = []
        for material in pre_process.keys():
            materials.append(material)
        overflow = len(tracking)

        ## Setup helper functions.
        def gen_mat_mapping():
            """Generates a material mapping given current state"""
            to_return = dict()
            for i in range(0, len(materials)):
                to_return[materials[i]] = pre_process.get(materials[i])[tracking[i]]
            return to_return

        def step():
            """Advances the state, returns a boolean as to whether the loop should continue"""
            i = 0
            while i < len(tracking) and inc(i):
                i += 1
            return i != len(tracking)

        def inc(index):
            """Increments an index in tracking. Returns if index had to wrap back to zero."""
            tracking[index] += 1
            tracking[index] %= len(pre_process[materials[index]])
            return tracking[index] == 0

        continue_loop = True
        while continue_loop:
            # Generate the material mapping.
            cache = gen_mat_mapping()
            # Queue up next iteration.
            continue_loop = step()
            # Check for duplicate materials in the set - don't include these
            duplicates = False
            vals = [v for v in cache.values()]
            for i in range(0, len(vals)):
                if not duplicates:
                    for j in range(i+1, len(vals)):
                        if vals[i] is vals[j]:
                            duplicates = True
                            break
            if duplicates:
                continue
            # Check if materials set is valid
            if not self.filter(cache):
                continue
            # Accept the input set.
            to_return.append(cache)

        return to_return


class PyModuleCompositeModel(CompositeModel):
    """
    PyModuleModel is a class instantiated by a model path only,
    which exists primarily for the purpose of serializing python models
    """
    def __init__(self, module_path):
        """
        Args:
            module_path (str): path to module to instantiate model
        """
        self._module_path = module_path
        mod = __import__(module_path, globals(), locals(), ['config'], 0)
        super(PyModuleCompositeModel, self).__init__(**mod.config)

    def as_dict(self):
        return {"module_path": self._module_path,
                "@module": "propnet.core.model",
                "@class": "PyModuleCompositeModel"}


# Right now I don't see much of a use case for pythonic functionality
# here but maybe there should be
# TODO: this could use a bit more finesse
class Constraint(Model):
    """
    Constraint class, resembles a model, but should outputs
    true or false based on a string expression containing
    input symbols
    """
    def __init__(self, expression, name=None, **kwargs):
        """
        Args:
            expression (str): str to be parsed to evaluate constraint
            name (str): optional name for constraint, default None
            **kwargs: kwargs for model
        """
        self.expression = expression.replace(' ', '')
        # Parse all the non-math symbols and assign to inputs
        split = re.split("[+-/*<>=()]", self.expression)
        inputs = [s for s in split if not will_it_float(s) and s]
        connections = [{"inputs": inputs, "outputs": ["is_valid"]}]
        Model.__init__(
            self, name=name, connections=connections, **kwargs)

    def plug_in(self, symbol_value_dict):
        """
        Evaluates the expression with sympy and provided values
        and returns the boolean of that expression

        Args:
            symbol_value_dict ({symbol: value}): dict containing
                symbol-keyed values to substitute

        Returns:
            value of substituted expression
        """
        return parse_expr(self.expression, symbol_value_dict)

    def __repr__(self):
        return "Constraint: {}".format(self.expression)


def will_it_float(input_to_test):
    """
    Helper function to determine if input string can be cast to float

    "If she weights the same as a duck... she's made of wood"

    Args:
        input_to_test (str): input string to be tested
    """
    try:
        float(input_to_test)
        return True
    except ValueError:
        return False


def remap(obj, mapping):
    """
    Helper method to remap entries in a list or keys in a dictionary
    based on an input map, used to translate symbols to properties
    and vice-versa

    Args:
        obj ([] or {} or set) a list of properties or property-keyed
            dictionary to be remapped using symbols.
        mapping ({}): dictionary of values to remap

    Returns:
        remapped list of items or item-keyed dictionary
    """
    if isinstance(obj, dict):
        new = {mapping.get(in_key) or in_key: obj.get(in_key)
               for in_key in obj.keys()}
    else:
        new = [mapping.get(in_item) or in_item for in_item in obj]
        if isinstance(obj, set):
            new = set(new)
    return new


def get_syms_from_expression(expression):
    """
    Helper function to get all sympy symbols from a string expression

    Args:
        expression (str or sympy expression): string or sympy expression
    """
    if isinstance(expression, six.string_types):
        expression = parse_expr(expression)
    if isinstance(expression, list):
        out = list(chain.from_iterable([get_syms_from_expression(expr)
                                        for expr in expression]))
    else:
        out = [str(v) for v in expression.free_symbols]
    return list(set(out))<|MERGE_RESOLUTION|>--- conflicted
+++ resolved
@@ -237,20 +237,12 @@
             source="propnet")
 
         out = self.map_symbols_to_properties(out)
-<<<<<<< HEAD
-        unit_map = self.map_symbols_to_properties(self.unit_map)
-        for symbol, value in out.items():
-            try:
-                quantity = QuantityFactory.create_quantity(symbol, value, unit_map.get(symbol),
-                                                           provenance=provenance)
-
-=======
         unit_map_as_properties = self.map_symbols_to_properties(self.unit_map)
         for symbol, value in out.items():
             try:
-                quantity = Quantity(symbol, value, unit_map_as_properties.get(symbol),
-                                    provenance=provenance)
->>>>>>> fc6605a5
+                quantity = QuantityFactory.create_quantity(
+                    symbol, value, unit_map_as_properties.get(symbol),
+                    provenance=provenance)
             except SymbolConstraintError as err:
                 if allow_failure:
                     errmsg = "{} symbol constraint failed: {}".format(self, err)
@@ -401,13 +393,8 @@
             units = self.unit_map.get(k)
             known_quantity = QuantityFactory.create_quantity(symbol, known_output, units)
             evaluate_output = evaluate_outputs[k]
-<<<<<<< HEAD
             if isinstance(known_quantity, NumQuantity):
-                if not np.allclose(known_quantity.value, evaluate_output.value):
-=======
-            if known_quantity.is_pint or isinstance(known_quantity.value, list):
                 if not np.allclose(known_quantity.value, evaluate_output.value, atol=0.0):
->>>>>>> fc6605a5
                     errmsg = errmsg.format("evaluate", k, evaluate_output,
                                            k, known_quantity)
                     raise ModelEvaluationError(errmsg)
