import unittest
from propnet.core.graph import Graph
from propnet.core.provenance import SymbolPath, ProvenanceElement
from propnet.core.materials import Material
from propnet.core.materials import CompositeMaterial
from propnet.core.symbols import Symbol
from propnet.core.models import EquationModel
from propnet.core.quantity import QuantityFactory
from propnet.ext.matproj import MPRester

import os
import json
from monty.json import MontyDecoder, jsanitize

from propnet.symbols import DEFAULT_SYMBOLS

# TODO: I think the expansion/tree traversal methods are very cool
#       and should be preserved for now, even though they don't work.e
#       We may eventually delete but I think it'd be better to try to
#       refactor as evaluate has been
NO_EXPANSION_METHODS = True
EXPANSION_METHOD_MESSAGE = "Expansion methods (TreeBuilder, etc.) are undergoing" \
                           "revision and tests are offline until complete"
# TODO: There's a lot of code duplication here that could be added to setUp

TEST_DIR = os.path.dirname(os.path.abspath(__file__))


class GraphTest(unittest.TestCase):
    def setUp(self):
        symbols = GraphTest.generate_canonical_symbols()

        a = [QuantityFactory.create_quantity(symbols['A'], 19),
             QuantityFactory.create_quantity(symbols['A'], 23)]
        b = [QuantityFactory.create_quantity(symbols['B'], 38,
                                             provenance=ProvenanceElement(model='model1',
                                                                          inputs=[a[0]])),
             QuantityFactory.create_quantity(symbols['B'], 46,
                                             provenance=ProvenanceElement(model='model1',
                                                                          inputs=[a[1]]))]
        c = [QuantityFactory.create_quantity(symbols['C'], 57,
                                             provenance=ProvenanceElement(model='model1',
                                                                          inputs=[a[0]])),
             QuantityFactory.create_quantity(symbols['C'], 69,
                                             provenance=ProvenanceElement(model='model1',
                                                                          inputs=[a[1]]))]
        g = [QuantityFactory.create_quantity(symbols['G'], 95,
                                             provenance=ProvenanceElement(model='model2',
                                                                          inputs=[a[0]])),
             QuantityFactory.create_quantity(symbols['G'], 115,
                                             provenance=ProvenanceElement(model='model2',
                                                                          inputs=[a[1]]))]
        f = [QuantityFactory.create_quantity(symbols['F'], 266,
                                             provenance=ProvenanceElement(model='model3',
                                                                          inputs=[b[0]])),
             QuantityFactory.create_quantity(symbols['F'], 322,
                                             provenance=ProvenanceElement(model='model3',
                                                                          inputs=[b[1]]))]
        d_model4 = [QuantityFactory.create_quantity(symbols['D'], 23826,
                                             provenance=ProvenanceElement(model='model4',
                                                                          inputs=[b[0], c[0]])),
             QuantityFactory.create_quantity(symbols['D'], 28842,
                                             provenance=ProvenanceElement(model='model4',
                                                                          inputs=[b[0], c[1]])),
             QuantityFactory.create_quantity(symbols['D'], 28842,
                                             provenance=ProvenanceElement(model='model4',
                                                                          inputs=[b[1], c[0]])),
             QuantityFactory.create_quantity(symbols['D'], 34914,
                                             provenance=ProvenanceElement(model='model4',
                                                                          inputs=[b[1], c[1]]))]

        d_model5 = [QuantityFactory.create_quantity(symbols['D'], 70395,
                                             provenance=ProvenanceElement(model='model5',
                                                                          inputs=[c[0], g[0]])),
             QuantityFactory.create_quantity(symbols['D'], 85215,
                                             provenance=ProvenanceElement(model='model5',
                                                                          inputs=[c[0], g[1]])),
             QuantityFactory.create_quantity(symbols['D'], 85215,
                                             provenance=ProvenanceElement(model='model5',
                                                                          inputs=[c[1], g[0]])),
             QuantityFactory.create_quantity(symbols['D'], 103155,
                                             provenance=ProvenanceElement(model='model5',
                                                                          inputs=[c[1], g[1]]))]
        self.expected_quantities = a + b + c + d_model4 + d_model5 + f + g
        self.expected_constrained_quantities = a + b + c + d_model5 + f + g

    @staticmethod
    def generate_canonical_symbols():
        """
        Returns a set of Symbol objects used in testing.
        Returns: (dict<str, Symbol>)
        """
        A = Symbol('A', ['A'], ['A'], units="dimensionless", shape=[1])
        B = Symbol('B', ['B'], ['B'], units="dimensionless", shape=[1])
        C = Symbol('C', ['C'], ['C'], units="dimensionless", shape=[1])
        D = Symbol('D', ['D'], ['D'], units="dimensionless", shape=[1])
        G = Symbol('G', ['G'], ['G'], units="dimensionless", shape=[1])
        F = Symbol('F', ['F'], ['F'], units="dimensionless", shape=[1])
        return {
            'A': A,
            'B': B,
            'C': C,
            'D': D,
            'G': G,
            'F': F
        }

    @staticmethod
    def generate_canonical_models(constrain_model_4=False):
        """
        Returns a set of Model objects used in testing.
        Returns: (dict<str, Model>)
        """
        sym_map = GraphTest.generate_canonical_symbols()
        # TODO: Resolve the connections issue here
        model1 = EquationModel(name="model1", equations=['B=2*A', 'C=3*A'],
                               connections=[{"inputs": ["A"], "outputs": ['B', 'C']}],
                               symbol_property_map=sym_map)
        model2 = EquationModel(name="model2", equations=['G=5*A'],
                               symbol_property_map=sym_map)
        model3 = EquationModel(name="model3", equations=['F=7*B'],
                               symbol_property_map=sym_map)
        model5 = EquationModel(name="model5", equations=['D=C*G*13'],
                               symbol_property_map=sym_map)
        model6 = EquationModel(name="model6", equations=['A=F*D*17'],
                               symbol_property_map=sym_map)

        if constrain_model_4:
            model4 = EquationModel(name="model4", equations=['D=B*C*11'],
                                   constraints=["G==0"], symbol_property_map=sym_map)
        else:
            model4 = EquationModel(name="model4", equations=['D=B*C*11'],
                                   symbol_property_map=sym_map)

        models = [model1, model2, model3, model4, model5, model6]
        return {x.name : x for x in models}

    @staticmethod
    def generate_canonical_material(c_symbols):
        """
        Generates a Material with appropriately attached Quantities.
        Args:
            c_symbols: (dict<str, Symbol>) dictionary of defined materials.
        Returns:
            (Material) material with properties loaded.
        """
        q1 = QuantityFactory.create_quantity(c_symbols['A'], 19)
        q2 = QuantityFactory.create_quantity(c_symbols['A'], 23)
        m = Material()
        m.add_quantity(q1)
        m.add_quantity(q2)
        return m

    def test_graph_setup(self):
        """
        Tests the outcome of constructing the canonical graph.
        """
        symbols = GraphTest.generate_canonical_symbols()
        models = GraphTest.generate_canonical_models()
        g = Graph(models=models, symbol_types=symbols, composite_models=dict())
        st_c = {x for x in symbols.values()}
        st_g = g.get_symbol_types()
        m_c = {x.name: x for x in models.values()}
        m_g = g.get_models()
        self.assertTrue(st_c == st_g,
                        'Canonical constructed graph does not have the right Symbol objects.')
        self.assertTrue(m_c == m_g,
                        'Canonical constructed graph does not have the right Model objects.')
        for m in models.values():
            for input_set in m.input_sets:
                for symbol in input_set:
                    self.assertTrue(symbols[symbol] in g._input_to_model.keys(),
                                    "Canonical constructed graph does not have an edge from input: "
                                    "{} to model: {}".format(symbol, m))
                    self.assertTrue(m in g._input_to_model[symbol],
                                    "Canonical constructed graph does not have an edge from input: "
                                    "{} to model: {}".format(symbol, m))
            for output_set in m.output_sets:
                for symbol in output_set:
                    self.assertTrue(symbols[symbol] in g._output_to_model.keys(),
                                    "Canonical constructed graph does not have an edge from input: "
                                    "{} to model: {}".format(symbol, m))
                    self.assertTrue(m in g._output_to_model[symbol],
                                    "Canonical constructed graph does not have an edge from input: "
                                    "{} to model: {}".format(symbol, m))

    def test_model_add_remove(self):
        """
        Tests the outcome of adding and removing a model from the canonical graph.
        """
        symbols = GraphTest.generate_canonical_symbols()
        models = GraphTest.generate_canonical_models()
        g = Graph(models=models, symbol_types=symbols, composite_models=dict())
        g.remove_models({models['model6'].name: models['model6']})
        self.assertTrue(models['model6'] not in g.get_models().values(),
                        "Model was unsuccessfully removed from the graph.")
        for s in g._input_to_model.values():
            self.assertTrue(models['model6'] not in s,
                            "Model was unsuccessfully removed from the graph.")
        for s in g._output_to_model.values():
            self.assertTrue(models['model6'] not in s,
                            "Model was unsuccessfully removed from the graph.")
        m6 = models['model6']
        del models['model6']
        for m in models.values():
            self.assertTrue(m in g.get_models().values(),
                            "Too many models were removed.")
        g.update_models({'Model6': m6})
        self.assertTrue(m6 in g.get_models().values(),
                        "Model was unsuccessfully added to the graph.")
        self.assertTrue(m6 in g._input_to_model[symbols['D']],
                        "Model was unsuccessfully added to the graph.")
        self.assertTrue(m6 in g._input_to_model[symbols['F']],
                        "Model was unsuccessfully added to the graph.")
        self.assertTrue(m6 in g._output_to_model[symbols['A']],
                        "Model was unsuccessfully added to the graph.")

    def test_symbol_add_remove(self):
        """
        Tests the outcome of adding and removing a Symbol from the canonical graph.
        """
        symbols = GraphTest.generate_canonical_symbols()
        models = GraphTest.generate_canonical_models()
        g = Graph(models=models, symbol_types=symbols, composite_models=dict())
        g.remove_symbol_types({'F': symbols['F']})
        self.assertTrue(symbols['F'] not in g.get_symbol_types(),
                        "Symbol was not properly removed.")
        self.assertTrue(symbols['F'] not in g._input_to_model.keys(),
                        "Symbol was not properly removed.")
        self.assertTrue(symbols['F'] not in g._output_to_model.keys(),
                        "Symbol was not properly removed.")
        self.assertTrue(models['model3'] not in g.get_models().values(),
                        "Removing symbol did not remove a model using that symbol.")
        self.assertTrue(models['model6'] not in g.get_models().values(),
                        "Removing symbol did not remove a model using that symbol.")
        g.update_symbol_types({'F': symbols['F']})
        self.assertTrue(symbols['F'] in g.get_symbol_types(),
                       "Symbol was not properly added.")

    def test_evaluate(self):
        """
        Tests the evaluation algorithm on a non-cyclic graph.
        The canonical graph and the canonical material are used for this test.
        """
        symbols = GraphTest.generate_canonical_symbols()
        models = GraphTest.generate_canonical_models()
        material = GraphTest.generate_canonical_material(symbols)
        del models['model6']
        g = Graph(symbol_types=symbols, models=models, composite_models=dict())
        material_derived = g.evaluate(material)

        expected_quantities = self.expected_quantities

        self.assertTrue(material == GraphTest.generate_canonical_material(symbols),
                        "evaluate() mutated the original material argument.")

        derived_quantities = material_derived.get_quantities()
        self.assertTrue(len(expected_quantities) == len(derived_quantities),
                        "Evaluate did not correctly derive outputs.")
        for q in expected_quantities:
            self.assertTrue(q in material_derived._symbol_to_quantity[q.symbol],
                            "Evaluate failed to derive all outputs.")
            self.assertTrue(q in derived_quantities)

    def test_evaluate_cyclic(self):
        """
        Tests the evaluation algorithm on a cyclic graph.
        The canonical graph and the canonical material are used for this test.
        """
        symbols = GraphTest.generate_canonical_symbols()
        models = GraphTest.generate_canonical_models()
        material = GraphTest.generate_canonical_material(symbols)
        g = Graph(symbol_types=symbols, models=models, composite_models=dict())
        material_derived = g.evaluate(material)

        expected_quantities = self.expected_quantities

        self.assertTrue(material == GraphTest.generate_canonical_material(symbols),
                        "evaluate() mutated the original material argument.")

        derived_quantities = material_derived.get_quantities()
        self.assertTrue(len(expected_quantities) == len(derived_quantities),
                        "Evaluate did not correctly derive outputs.")
        for q in expected_quantities:
            self.assertTrue(q in material_derived._symbol_to_quantity[q.symbol],
                            "Evaluate failed to derive all outputs.")
            self.assertTrue(q in derived_quantities)

    def test_derive_quantities(self):
        # Simple one quantity test
        quantity = QuantityFactory.create_quantity("band_gap", 3.2)
        graph = Graph()
        new, qpool = graph.derive_quantities([quantity])
        new_mat = graph.evaluate(Material([quantity]))

    def test_evaluate_constraints(self):
        """
        Tests the evaluation algorithm on a non-cyclic graph involving
        constraints.  The canonical graph and the canonical material are
        used for this test.
        """

        symbols = GraphTest.generate_canonical_symbols()
        models = GraphTest.generate_canonical_models(constrain_model_4=True)
        del models['model6']
        material = GraphTest.generate_canonical_material(symbols)
        g = Graph(symbol_types=symbols, models=models, composite_models=dict())
        material_derived = g.evaluate(material)

        expected_quantities = self.expected_constrained_quantities

        self.assertTrue(material == GraphTest.generate_canonical_material(symbols),
                        "evaluate() mutated the original material argument.")

        derived_quantities = material_derived.get_quantities()
        self.assertTrue(len(expected_quantities) == len(derived_quantities),
                        "Evaluate did not correctly derive outputs.")
        for q in expected_quantities:
            self.assertTrue(q in material_derived._symbol_to_quantity[q.symbol],
                            "Evaluate failed to derive all outputs.")
            self.assertTrue(q in derived_quantities)

    def test_evaluate_constraints_cyclic(self):
        """
        Tests the evaluation algorithm on a cyclic graph involving constraints.
        The canonical graph and the canonical material are used for this test.
        """
        model4 = EquationModel(name="model4", equations=["D=B*C*11"], constraints=["G==0"])

        symbols = GraphTest.generate_canonical_symbols()
        models = GraphTest.generate_canonical_models()
        models['model4'] = model4
        material = GraphTest.generate_canonical_material(symbols)
        g = Graph(symbol_types=symbols, models=models, composite_models=dict())
        material_derived = g.evaluate(material)

        expected_quantities = self.expected_constrained_quantities

        self.assertTrue(material == GraphTest.generate_canonical_material(symbols),
                        "evaluate() mutated the original material argument.")

        derived_quantities = material_derived.get_quantities()
        self.assertTrue(len(expected_quantities) == len(derived_quantities),
                        "Evaluate did not correctly derive outputs.")
        for q in expected_quantities:
            self.assertTrue(q in material_derived._symbol_to_quantity[q.symbol],
                            "Evaluate failed to derive all outputs.")
            self.assertTrue(q in derived_quantities)

    def test_evaluate_single_material_degenerate_property(self):
        """
        Graph has one material on it: mat1
            mat1 has trivial degenerate properties relative permittivity and relative permeability
                2 experimental relative permittivity measurements
                2 experimental relative permeability measurements
        Determines if TestGraph1 is correctly evaluated using the evaluate method.
        We expect 4 refractive_index properties to be calculated as the following:
            sqrt(3), sqrt(5), sqrt(6), sqrt(10)
        """
        # Setup
        propnet = Graph()
        mat1 = Material()
        permeability = [QuantityFactory.create_quantity(DEFAULT_SYMBOLS['relative_permeability'], 1),
                        QuantityFactory.create_quantity(DEFAULT_SYMBOLS['relative_permeability'], 2)]
        permittivity = [QuantityFactory.create_quantity(DEFAULT_SYMBOLS['relative_permittivity'], 3),
                        QuantityFactory.create_quantity(DEFAULT_SYMBOLS['relative_permittivity'], 5)]

        for q in permeability + permittivity:
            mat1.add_quantity(q)

        mat1_derived = propnet.evaluate(mat1)

        # Expected outputs
        s_outputs = permeability + permittivity + [
            QuantityFactory.create_quantity('refractive_index', 3 ** 0.5,
                                            provenance=ProvenanceElement(model="refractive_indexfrom_rel_perm",
                                                                         inputs=[permeability[0],
                                                                                 permittivity[0]])),
            QuantityFactory.create_quantity('refractive_index', 5 ** 0.5,
                                            provenance=ProvenanceElement(model="refractive_indexfrom_rel_perm",
                                                                         inputs=[permeability[0],
                                                                                 permittivity[1]])),
            QuantityFactory.create_quantity('refractive_index', 6 ** 0.5,
                                            provenance=ProvenanceElement(model="refractive_indexfrom_rel_perm",
                                                                         inputs=[permeability[1],
                                                                                 permittivity[0]])),
            QuantityFactory.create_quantity('refractive_index', 10 ** 0.5,
                                            provenance=ProvenanceElement(model="refractive_indexfrom_rel_perm",
                                                                         inputs=[permeability[1],
                                                                                 permittivity[1]]))]

        # st_outputs = [DEFAULT_SYMBOLS['relative_permeability'],
        #               DEFAULT_SYMBOLS['relative_permittivity'],
        #               DEFAULT_SYMBOLS['refractive_index']]

        # Test
        for q_expected in s_outputs:
            q = None
            for q_derived in mat1_derived._symbol_to_quantity[q_expected.symbol]:
                if q_derived == q_expected:
                    q = q_derived
            self.assertTrue(q is not None,
                            "Quantity missing from evaluate.")

    def test_symbol_expansion(self):
        """
        Tests the Symbol Expansion algorithm on a non-cyclic graph.
        The canonical graph and the canonical material are used for this test.
        """
        symbols = GraphTest.generate_canonical_symbols()
        models = GraphTest.generate_canonical_models()
        material = GraphTest.generate_canonical_material(symbols)
        del models['model6']
        g = Graph(symbol_types=symbols, models=models, composite_models=dict())

        ts = []
        ans = []

        ts.append(g.calculable_properties({symbols['A']}))
        ans.append({x for x in symbols.values() if x is not symbols['A']})

        ts.append(g.calculable_properties({symbols['B']}))
        ans.append({symbols['F']})

        ts.append(g.calculable_properties({symbols['C']}))
        ans.append(set())

        ts.append(g.calculable_properties({symbols['C'], symbols['G']}))
        ans.append({symbols['D']})

        ts.append(g.calculable_properties({symbols['B'], symbols['C']}))
        ans.append({symbols['D'], symbols['F']})

        for i in range(0, len(ts)):
            self.assertTrue(ts[i] == ans[i],
                            "Symbol Expansion failed: test - " + str(i))\


    def test_symbol_expansion_cyclic(self):
        """
        Tests the Symbol Expansion algorithm on a cyclic graph.
        The canonical graph and the canonical material are used for this test.
        """
        symbols = GraphTest.generate_canonical_symbols()
        models = GraphTest.generate_canonical_models()
        material = GraphTest.generate_canonical_material(symbols)
        g = Graph(symbol_types=symbols, models=models, composite_models=dict())

        ts = []
        ans = []

        ts.append(g.calculable_properties({symbols['A']}))
        ans.append({x for x in symbols.values() if x is not symbols['A']})

        ts.append(g.calculable_properties({symbols['B']}))
        ans.append({symbols['F']})

        ts.append(g.calculable_properties({symbols['C']}))
        ans.append(set())

        ts.append(g.calculable_properties({symbols['C'], symbols['G']}))
        ans.append({symbols['D']})

        ts.append(g.calculable_properties({symbols['B'], symbols['C']}))
        ans.append({x for x in symbols.values() if x is not symbols['B'] and x is not symbols['C']})

        for i in range(0, len(ts)):
            self.assertTrue(ts[i] == ans[i],
                            "Symbol Expansion failed: test - " + str(i))

    def test_symbol_expansion_constraints(self):
        """
        Tests the Symbol Expansion algorithm on a non-cyclic graph with constraints.
        The canonical graph and the canonical material are used for this test.
        """
        model4 = EquationModel("model4", ['D=B*C*11'], constraints=["G==0"])

        symbols = GraphTest.generate_canonical_symbols()
        models = GraphTest.generate_canonical_models(constrain_model_4=True)
        models['model4'] = model4
        del models['model6']
        material = GraphTest.generate_canonical_material(symbols)
        g = Graph(symbol_types=symbols, models=models, composite_models=dict())

        ts = []
        ans = []

        ts.append(g.calculable_properties({symbols['A']}))
        ans.append({x for x in symbols.values() if x is not symbols['A']})

        ts.append(g.calculable_properties({symbols['B']}))
        ans.append({symbols['F']})

        ts.append(g.calculable_properties({symbols['C']}))
        ans.append(set())

        ts.append(g.calculable_properties({symbols['C'], symbols['G']}))
        ans.append({symbols['D']})

        ts.append(g.calculable_properties({symbols['B'], symbols['C']}))
        ans.append({symbols['F']})

        for i in range(0, len(ts)):
            self.assertEqual(ts[i], ans[i],
                             "Symbol Expansion failed: test - " + str(i))

    def test_symbol_expansion_cyclic_constraints(self):
        """
        Tests the Symbol Expansion algorithm on a cyclic graph with constraints.
        The canonical graph and the canonical material are used for this test.
        """
        model4 = EquationModel("model4", ['D=B*C*11'], constraints=["G==0"])
        symbols = GraphTest.generate_canonical_symbols()
        models = GraphTest.generate_canonical_models(constrain_model_4=True)
        models['model4'] = model4
        material = GraphTest.generate_canonical_material(symbols)
        g = Graph(symbol_types=symbols, models=models, composite_models=dict())

        ts = []
        ans = []

        ts.append(g.calculable_properties({symbols['A']}))
        ans.append({x for x in symbols.values() if x is not symbols['A']})

        ts.append(g.calculable_properties({symbols['B']}))
        ans.append({symbols['F']})

        ts.append(g.calculable_properties({symbols['C']}))
        ans.append(set())

        ts.append(g.calculable_properties({symbols['C'], symbols['G']}))
        ans.append({symbols['D']})

        ts.append(g.calculable_properties({symbols['B'], symbols['C']}))
        ans.append({symbols['F']})

        for i in range(0, len(ts)):
            self.assertEqual(ts[i], ans[i],
                             "Symbol Expansion failed: test - " + str(i))

    def test_symbol_ancestry(self):
        """
        Tests the Symbol Ancestry algorithm on a non-cyclic graph.
        The canonical graph and the canonical material are used for this test.
        """
        symbols = GraphTest.generate_canonical_symbols()
        models = GraphTest.generate_canonical_models()
        material = GraphTest.generate_canonical_material(symbols)
        del models['model6']
        g = Graph(symbol_types=symbols, models=models, composite_models=dict())

        out1 = g.required_inputs_for_property(symbols['F'])

        self.assertTrue(out1.head.m is None and out1.head.parent is None and
                        out1.head.inputs == {symbols['F']} and len(out1.head.children) == 1,
                        "Tree head not properly defined.")
        self.assertTrue(out1.head.children[0].m == models['model3'] and
                        out1.head.children[0].inputs == {symbols['B']} and
                        out1.head.children[0].parent is out1.head and
                        len(out1.head.children[0].children) == 1,
                        "Tree branch improperly formed.")
        self.assertTrue(out1.head.children[0].children[0].m == models['model1'] and
                        out1.head.children[0].children[0].inputs == {symbols['A']} and
                        out1.head.children[0].children[0].parent is out1.head.children[0] and
                        len(out1.head.children[0].children) == 1 and
                        len(out1.head.children[0].children[0].children) == 0,
                        "Tree branch improperly formed.")

        out2 = g.required_inputs_for_property(symbols['D'])
        self.assertTrue(out2.head.m is None and out2.head.parent is None and
                        out2.head.inputs == {symbols['D']} and len(out2.head.children) == 2,
                        "Tree head not properly defined.")
        m_map = {x.m: x for x in out2.head.children}
        self.assertTrue(m_map[models['model4']].inputs == {symbols['B'], symbols['C']} and
                        m_map[models['model4']].parent is out2.head,
                        "Tree branch improperly formed.")
        self.assertTrue(m_map[models['model5']].inputs == {symbols['C'], symbols['G']} and
                        m_map[models['model5']].parent is out2.head and
                        len(m_map[models['model5']].children) == 2,
                        "Tree branch improperly formed.")
        m_map_1 = {x.m: x for x in m_map[models['model4']].children}
        m_map_2 = {x.m: x for x in m_map[models['model5']].children}
        self.assertTrue(m_map_1[models['model1']].inputs == {symbols['A']} and
                        m_map_1[models['model1']].parent is m_map[models['model4']] and
                        m_map_1[models['model1']].children == [],
                        "Tree branch improperly formed.")
        self.assertTrue(m_map_2[models['model1']].inputs == {symbols['G'], symbols['A']} and
                        m_map_2[models['model1']].parent is m_map[models['model5']] and
                        len(m_map_2[models['model1']].children) == 1 and
                        m_map_2[models['model1']].children[0].parent is m_map_2[models['model1']] and
                        m_map_2[models['model1']].children[0].children == [] and
                        m_map_2[models['model1']].children[0].inputs == {symbols['A']},
                        "Tree branch improperly formed.")
        self.assertTrue(m_map_2[models['model2']].inputs == {symbols['C'], symbols['A']} and
                        m_map_2[models['model2']].parent is m_map[models['model5']] and
                        len(m_map_2[models['model2']].children) == 1 and
                        m_map_2[models['model2']].children[0].parent is m_map_2[models['model2']] and
                        m_map_2[models['model2']].children[0].children == [] and
                        m_map_2[models['model2']].children[0].inputs == {symbols['A']},
                        "Tree branch improperly formed.")

    def test_symbol_ancestry_cyclic(self):
        """
        Tests the Symbol Ancestry algorithm on a cyclic graph.
        The canonical graph and the canonical material are used for this test.
        """
        symbols = GraphTest.generate_canonical_symbols()
        models = GraphTest.generate_canonical_models()
        material = GraphTest.generate_canonical_material(symbols)
        g = Graph(symbol_types=symbols, models=models, composite_models=dict())

        out1 = g.required_inputs_for_property(symbols['F'])

        self.assertTrue(out1.head.m is None and out1.head.parent is None and
                        out1.head.inputs == {symbols['F']} and len(out1.head.children) == 1,
                        "Tree head not properly defined.")
        self.assertTrue(out1.head.children[0].m == models['model3'] and
                        out1.head.children[0].inputs == {symbols['B']} and
                        out1.head.children[0].parent is out1.head and
                        len(out1.head.children[0].children) == 1,
                        "Tree branch improperly formed.")
        self.assertTrue(out1.head.children[0].children[0].m == models['model1'] and
                        out1.head.children[0].children[0].inputs == {symbols['A']} and
                        out1.head.children[0].children[0].parent is out1.head.children[0] and
                        len(out1.head.children[0].children) == 1 and
                        len(out1.head.children[0].children[0].children) == 0,
                        "Tree branch improperly formed.")

        out2 = g.required_inputs_for_property(symbols['D'])
        self.assertTrue(out2.head.m is None and out2.head.parent is None and
                        out2.head.inputs == {symbols['D']} and len(out2.head.children) == 2,
                        "Tree head not properly defined.")
        m_map = {x.m: x for x in out2.head.children}
        self.assertTrue(m_map[models['model4']].inputs == {symbols['B'], symbols['C']} and
                        m_map[models['model4']].parent is out2.head,
                        "Tree branch improperly formed.")
        self.assertTrue(m_map[models['model5']].inputs == {symbols['C'], symbols['G']} and
                        m_map[models['model5']].parent is out2.head and
                        len(m_map[models['model5']].children) == 2,
                        "Tree branch improperly formed.")
        m_map_1 = {x.m: x for x in m_map[models['model4']].children}
        m_map_2 = {x.m: x for x in m_map[models['model5']].children}
        self.assertTrue(m_map_1[models['model1']].inputs == {symbols['A']} and
                        m_map_1[models['model1']].parent is m_map[models['model4']] and
                        m_map_1[models['model1']].children == [],
                        "Tree branch improperly formed.")
        self.assertTrue(m_map_2[models['model1']].inputs == {symbols['G'], symbols['A']} and
                        m_map_2[models['model1']].parent is m_map[models['model5']] and
                        len(m_map_2[models['model1']].children) == 1 and
                        m_map_2[models['model1']].children[0].parent is m_map_2[models['model1']] and
                        m_map_2[models['model1']].children[0].children == [] and
                        m_map_2[models['model1']].children[0].inputs == {symbols['A']},
                        "Tree branch improperly formed.")
        self.assertTrue(m_map_2[models['model2']].inputs == {symbols['C'], symbols['A']} and
                        m_map_2[models['model2']].parent is m_map[models['model5']] and
                        len(m_map_2[models['model2']].children) == 1 and
                        m_map_2[models['model2']].children[0].parent is m_map_2[models['model2']] and
                        m_map_2[models['model2']].children[0].children == [] and
                        m_map_2[models['model2']].children[0].inputs == {symbols['A']},
                        "Tree branch improperly formed.")

    def test_symbol_ancestry_constraint(self):
        """
        Tests the Symbol Ancestry algorithm on a non-cyclic graph with constraints.
        The canonical graph and the canonical material are used for this test.
        """
        model4 = EquationModel("model4", ['D=B*C*11'], constraints=["G==0"])
        symbols = GraphTest.generate_canonical_symbols()
        models = GraphTest.generate_canonical_models(constrain_model_4=True)
        models['model4'] = model4
        del models['model6']
        g = Graph(symbol_types=symbols, models=models, composite_models=dict())

        out1 = g.required_inputs_for_property(symbols['F'])

        self.assertTrue(out1.head.m is None and out1.head.parent is None and
                        out1.head.inputs == {symbols['F']} and len(out1.head.children) == 1,
                        "Tree head not properly defined.")
        self.assertTrue(out1.head.children[0].m == models['model3'] and
                        out1.head.children[0].inputs == {symbols['B']} and
                        out1.head.children[0].parent is out1.head and
                        len(out1.head.children[0].children) == 1,
                        "Tree branch improperly formed.")
        self.assertTrue(out1.head.children[0].children[0].m == models['model1'] and
                        out1.head.children[0].children[0].inputs == {symbols['A']} and
                        out1.head.children[0].children[0].parent is out1.head.children[0] and
                        len(out1.head.children[0].children) == 1 and
                        len(out1.head.children[0].children[0].children) == 0,
                        "Tree branch improperly formed.")

        out2 = g.required_inputs_for_property(symbols['D'])
        self.assertTrue(out2.head.m is None and out2.head.parent is None and
                        out2.head.inputs == {symbols['D']} and len(out2.head.children) == 2,
                        "Tree head not properly defined.")
        m_map = {x.m: x for x in out2.head.children}
        self.assertTrue(m_map[models['model4']].inputs == {symbols['B'], symbols['C'], symbols['G']} and
                        m_map[models['model4']].parent is out2.head,
                        "Tree branch improperly formed.")
        self.assertTrue(m_map[models['model5']].inputs == {symbols['C'], symbols['G']} and
                        m_map[models['model5']].parent is out2.head and
                        len(m_map[models['model5']].children) == 2,
                        "Tree branch improperly formed.")
        m_map_2 = {x.m: x for x in m_map[models['model5']].children}
        self.assertTrue(m_map_2[models['model1']].inputs == {symbols['G'], symbols['A']} and
                        m_map_2[models['model1']].parent is m_map[models['model5']] and
                        len(m_map_2[models['model1']].children) == 1 and
                        m_map_2[models['model1']].children[0].parent is m_map_2[models['model1']] and
                        m_map_2[models['model1']].children[0].children == [] and
                        m_map_2[models['model1']].children[0].inputs == {symbols['A']},
                        "Tree branch improperly formed.")
        self.assertTrue(m_map_2[models['model2']].inputs == {symbols['C'], symbols['A']} and
                        m_map_2[models['model2']].parent is m_map[models['model5']] and
                        len(m_map_2[models['model2']].children) == 1 and
                        m_map_2[models['model2']].children[0].parent is m_map_2[models['model2']] and
                        m_map_2[models['model2']].children[0].children == [] and
                        m_map_2[models['model2']].children[0].inputs == {symbols['A']},
                        "Tree branch improperly formed.")

        m_map_1 = {x.m: x for x in m_map[models['model4']].children}
        self.assertTrue(m_map_1[models['model1']].inputs == {symbols['G'], symbols['A']} and
                        m_map_1[models['model1']].parent is m_map[models['model4']] and
                        len(m_map_1[models['model1']].children) == 1 and
                        m_map_1[models['model1']].children[0].parent is m_map_1[models['model1']] and
                        m_map_1[models['model1']].children[0].children == [] and
                        m_map_1[models['model1']].children[0].inputs == {symbols['A']},
                        "Tree branch improperly formed.")
        self.assertTrue(m_map_1[models['model2']].inputs == {symbols['B'], symbols['C'], symbols['A']} and
                        m_map_1[models['model2']].parent is m_map[models['model4']] and
                        len(m_map_1[models['model2']].children) == 1 and
                        m_map_1[models['model2']].children[0].parent is m_map_1[models['model2']] and
                        m_map_1[models['model2']].children[0].children == [] and
                        m_map_1[models['model2']].children[0].inputs == {symbols['A']},
                        "Tree branch improperly formed.")

    def test_symbol_ancestry_cyclic_constraint(self):
        """
        Tests the Symbol Ancestry algorithm on a cyclic graph with constraints.
        The canonical graph and the canonical material are used for this test.
        """
        model4 = EquationModel("model4", ['D=B*C*11'], constraints=["G==0"])
        symbols = GraphTest.generate_canonical_symbols()
        models = GraphTest.generate_canonical_models(constrain_model_4=True)
        models['model4'] = model4
        g = Graph(symbol_types=symbols, models=models, composite_models=dict())

        out1 = g.required_inputs_for_property(symbols['F'])

        self.assertTrue(out1.head.m is None and out1.head.parent is None and
                        out1.head.inputs == {symbols['F']} and len(out1.head.children) == 1,
                        "Tree head not properly defined.")
        self.assertTrue(out1.head.children[0].m == models['model3'] and
                        out1.head.children[0].inputs == {symbols['B']} and
                        out1.head.children[0].parent is out1.head and
                        len(out1.head.children[0].children) == 1,
                        "Tree branch improperly formed.")
        self.assertTrue(out1.head.children[0].children[0].m == models['model1'] and
                        out1.head.children[0].children[0].inputs == {symbols['A']} and
                        out1.head.children[0].children[0].parent is out1.head.children[0] and
                        len(out1.head.children[0].children) == 1 and
                        len(out1.head.children[0].children[0].children) == 0,
                        "Tree branch improperly formed.")

        out2 = g.required_inputs_for_property(symbols['D'])
        self.assertTrue(out2.head.m is None and out2.head.parent is None and
                        out2.head.inputs == {symbols['D']} and len(out2.head.children) == 2,
                        "Tree head not properly defined.")
        m_map = {x.m: x for x in out2.head.children}
        self.assertTrue(m_map[models['model4']].inputs == {symbols['B'], symbols['C'], symbols['G']} and
                        m_map[models['model4']].parent is out2.head,
                        "Tree branch improperly formed.")
        self.assertTrue(m_map[models['model5']].inputs == {symbols['C'], symbols['G']} and
                        m_map[models['model5']].parent is out2.head and
                        len(m_map[models['model5']].children) == 2,
                        "Tree branch improperly formed.")
        m_map_2 = {x.m: x for x in m_map[models['model5']].children}
        self.assertTrue(m_map_2[models['model1']].inputs == {symbols['G'], symbols['A']} and
                        m_map_2[models['model1']].parent is m_map[models['model5']] and
                        len(m_map_2[models['model1']].children) == 1 and
                        m_map_2[models['model1']].children[0].parent is m_map_2[models['model1']] and
                        m_map_2[models['model1']].children[0].children == [] and
                        m_map_2[models['model1']].children[0].inputs == {symbols['A']},
                        "Tree branch improperly formed.")
        self.assertTrue(m_map_2[models['model2']].inputs == {symbols['C'], symbols['A']} and
                        m_map_2[models['model2']].parent is m_map[models['model5']] and
                        len(m_map_2[models['model2']].children) == 1 and
                        m_map_2[models['model2']].children[0].parent is m_map_2[models['model2']] and
                        m_map_2[models['model2']].children[0].children == [] and
                        m_map_2[models['model2']].children[0].inputs == {symbols['A']},
                        "Tree branch improperly formed.")

        m_map_1 = {x.m: x for x in m_map[models['model4']].children}
        self.assertTrue(m_map_1[models['model1']].inputs == {symbols['G'], symbols['A']} and
                        m_map_1[models['model1']].parent is m_map[models['model4']] and
                        len(m_map_1[models['model1']].children) == 1 and
                        m_map_1[models['model1']].children[0].parent is m_map_1[models['model1']] and
                        m_map_1[models['model1']].children[0].children == [] and
                        m_map_1[models['model1']].children[0].inputs == {symbols['A']},
                        "Tree branch improperly formed.")
        self.assertTrue(m_map_1[models['model2']].inputs == {symbols['B'], symbols['C'], symbols['A']} and
                        m_map_1[models['model2']].parent is m_map[models['model4']] and
                        len(m_map_1[models['model2']].children) == 1 and
                        m_map_1[models['model2']].children[0].parent is m_map_1[models['model2']] and
                        m_map_1[models['model2']].children[0].children == [] and
                        m_map_1[models['model2']].children[0].inputs == {symbols['A']},
                        "Tree branch improperly formed.")

    def test_get_path(self):
        """
        Tests the ability to generate all paths from one symbol to another.
        """
        symbols = GraphTest.generate_canonical_symbols()
        models = GraphTest.generate_canonical_models()
        material = GraphTest.generate_canonical_material(symbols)
        del models['model6']
        g = Graph(symbol_types=symbols, models=models, composite_models=dict())

        paths_1 = g.get_paths(symbols['A'], symbols['F'])
        paths_2 = g.get_paths(symbols['A'], symbols['D'])

        ans_1 = [SymbolPath({symbols['A']}, [models['model1'], models['model3']])]
        ans_2 = [
            SymbolPath({symbols['A'], symbols['C']}, [models['model2'], models['model5']]),
            SymbolPath({symbols['A'], symbols['G']}, [models['model1'], models['model5']]),
            SymbolPath({symbols['A']}, [models['model1'], models['model4']]),
            SymbolPath({symbols['A']}, [models['model1'], models['model2'], models['model5']]),
            SymbolPath({symbols['A']}, [models['model2'], models['model1'], models['model5']])
        ]
        self.assertTrue(len(paths_1) == len(ans_1),
                        "Incorrect paths generated.")
        self.assertTrue(len(paths_2) == len(ans_2),
                        "Incorrect paths generated.")
        for i in paths_1:
            self.assertTrue(i in ans_1,
                            "Incorrect paths generated.")
        for i in paths_2:
            self.assertTrue(i in ans_2,
                            "Incorrect paths generated.")

    def test_get_path_constraint(self):
        """
        Tests the ability to generate all paths from one symbol to another with constraints.
        """
        model4 = EquationModel("model4", ['D=B*C*11'], constraints=["G==0"])
        symbols = GraphTest.generate_canonical_symbols()
        models = GraphTest.generate_canonical_models(constrain_model_4=True)
        models['model4'] = model4
        del models['model6']
        g = Graph(symbol_types=symbols, models=models, composite_models=dict())

        paths_1 = g.get_paths(symbols['A'], symbols['F'])
        paths_2 = g.get_paths(symbols['A'], symbols['D'])

        ans_1 = [SymbolPath({symbols['A']}, [models['model1'], models['model3']])]

        ans_2 = [
            SymbolPath({symbols['A'], symbols['C']}, [models['model2'], models['model5']]),
            SymbolPath({symbols['A'], symbols['G']}, [models['model1'], models['model5']]),
            SymbolPath({symbols['A'], symbols['C'], symbols['B']}, [models['model2'], models['model4']]),
            SymbolPath({symbols['A'], symbols['G']}, [models['model1'], models['model4']]),
            SymbolPath({symbols['A']}, [models['model1'], models['model2'], models['model5']]),
            SymbolPath({symbols['A']}, [models['model2'], models['model1'], models['model5']]),
            SymbolPath({symbols['A']}, [models['model1'], models['model2'], models['model4']]),
            SymbolPath({symbols['A']}, [models['model2'], models['model1'], models['model4']])
        ]

        self.assertTrue(len(paths_1) == len(ans_1),
                        "Incorrect paths generated.")
        self.assertTrue(len(paths_2) == len(ans_2),
                        "Incorrect paths generated.")
        for i in paths_1:
            self.assertTrue(i in ans_1,
                            "Incorrect paths generated.")
        for i in paths_2:
            self.assertTrue(i in ans_2,
                            "Incorrect paths generated.")

    def test_super_evaluate(self):
        """
        Tests the graph's composite material evaluation.
        """
        mp_data = {}
        for mpid in ('mp-13', 'mp-24972'):
            with open(os.path.join(TEST_DIR, "{}.json".format(mpid)), 'r') as f:
                data = json.load(f)
            material = Material()
            for d in data:
                q = MontyDecoder().process_decoded(d)
                material.add_quantity(q)
            mp_data[mpid] = material

        m1 = mp_data["mp-13"]
        # Temporary hack for problem with zero band-gap materials
        m1.remove_symbol("band_gap_pbe")
<<<<<<< HEAD
        m1.add_quantity(QuantityFactory.create_quantity("band_gap", 0.0))
        m2 = mpr.get_material_for_mpid("mp-24972")
=======
        m1.add_quantity(Quantity("band_gap", 0.0))
        m2 = mp_data["mp-24972"]
>>>>>>> a71c5572
        sm = CompositeMaterial([m1, m2])

        g = Graph()

        sm = g.super_evaluate(sm, allow_model_failure=False)

        self.assertTrue('pilling_bedworth_ratio' in sm._symbol_to_quantity.keys(),
                        "Super Evaluate failed to derive expected outputs.")
        self.assertTrue(len(sm._symbol_to_quantity['pilling_bedworth_ratio']) > 0,
                        "Super Evaluate failed to derive expected outputs.")

    def test_provenance(self):
        model4 = EquationModel(name="model4", equations=["D=B*C*11"], constraints=["G==0"])
        symbols = GraphTest.generate_canonical_symbols()
        models = GraphTest.generate_canonical_models()
        models['model4'] = model4
        del models['model6']
        material = GraphTest.generate_canonical_material(symbols)
        g = Graph(symbol_types=symbols, models=models, composite_models=dict())
        material_derived = g.evaluate(material)

        expected_quantities = self.expected_constrained_quantities

        for q in material_derived._symbol_to_quantity[symbols['A']]:
            self.assertTrue(q._provenance.inputs is None)
        for q in material_derived._symbol_to_quantity[symbols['B']]:
            if q.value == 38:
                self.assertTrue(q._provenance.model is models['model1'].name,
                                "provenance improperly calculated")
                self.assertTrue(expected_quantities[0] in q._provenance.inputs,
                                "provenance improperly calculated")
            else:
                self.assertTrue(q._provenance.model is models['model1'].name,
                                "provenance improperly calculated")
                self.assertTrue(expected_quantities[1] in q._provenance.inputs,
                                "provenance improperly calculated")
        for q in material_derived._symbol_to_quantity[symbols['C']]:
            if q.value == 57:
                self.assertTrue(q._provenance.model is models['model1'].name,
                                "provenance improperly calculated")
                self.assertTrue(expected_quantities[0] in q._provenance.inputs,
                                "provenance improperly calculated")
            else:
                self.assertTrue(q._provenance.model is models['model1'].name,
                                "provenance improperly calculated")
                self.assertTrue(expected_quantities[1] in q._provenance.inputs,
                                "provenance improperly calculated")
        for q in material_derived._symbol_to_quantity[symbols['G']]:
            if q.value == 95:
                self.assertTrue(q._provenance.model is models['model2'].name,
                                "provenance improperly calculated")
                self.assertTrue(expected_quantities[0] in q._provenance.inputs,
                                "provenance improperly calculated")
            else:
                self.assertTrue(q._provenance.model is models['model2'].name,
                                "provenance improperly calculated")
                self.assertTrue(expected_quantities[1] in q._provenance.inputs,
                                "provenance improperly calculated")
        for q in material_derived._symbol_to_quantity[symbols['D']]:
            if q.value == 70395:
                self.assertTrue(q._provenance.model is models['model5'].name,
                                "provenance improperly calculated")
                self.assertTrue(expected_quantities[4] in q._provenance.inputs,
                                "provenance improperly calculated")
<<<<<<< HEAD
                self.assertTrue(expected_quantities[12] in q._provenance.inputs,
                                "provenance improperly calculated")
=======
                self.assertTrue(expected_quantities[6] in q._provenance.inputs,
                                "provenance improperly calculated")

    @unittest.skip("Skipping creating composite data files")
    def test_generate_composite_data_files(self):
        mpr = MPRester()
        mpids = ['mp-13', 'mp-24972']
        materials = mpr.get_materials_for_mpids(mpids)
        for m in materials:
            mpid = [q.value for q in m.get_quantities() if q.symbol == "external_identifier_mp"][0]
            with open(os.path.join(TEST_DIR, '{}.json'.format(mpid)), 'w') as f:
                qs = jsanitize(m.get_quantities(), strict=True)
                f.write(json.dumps(qs))
>>>>>>> a71c5572
<|MERGE_RESOLUTION|>--- conflicted
+++ resolved
@@ -891,13 +891,8 @@
         m1 = mp_data["mp-13"]
         # Temporary hack for problem with zero band-gap materials
         m1.remove_symbol("band_gap_pbe")
-<<<<<<< HEAD
         m1.add_quantity(QuantityFactory.create_quantity("band_gap", 0.0))
-        m2 = mpr.get_material_for_mpid("mp-24972")
-=======
-        m1.add_quantity(Quantity("band_gap", 0.0))
         m2 = mp_data["mp-24972"]
->>>>>>> a71c5572
         sm = CompositeMaterial([m1, m2])
 
         g = Graph()
@@ -962,11 +957,7 @@
                                 "provenance improperly calculated")
                 self.assertTrue(expected_quantities[4] in q._provenance.inputs,
                                 "provenance improperly calculated")
-<<<<<<< HEAD
                 self.assertTrue(expected_quantities[12] in q._provenance.inputs,
-                                "provenance improperly calculated")
-=======
-                self.assertTrue(expected_quantities[6] in q._provenance.inputs,
                                 "provenance improperly calculated")
 
     @unittest.skip("Skipping creating composite data files")
@@ -978,5 +969,4 @@
             mpid = [q.value for q in m.get_quantities() if q.symbol == "external_identifier_mp"][0]
             with open(os.path.join(TEST_DIR, '{}.json'.format(mpid)), 'w') as f:
                 qs = jsanitize(m.get_quantities(), strict=True)
-                f.write(json.dumps(qs))
->>>>>>> a71c5572
+                f.write(json.dumps(qs))